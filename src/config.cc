// Copyright (c) 2018-2022 Margarita Colberg
// SPDX-License-Identifier: BSD-3-Clause

#include "config.h"


// TODO: add the k index for the rc value
NonlocalBonds::NonlocalBonds(const Pairs &ij) {
    for (auto const &[i, j, k]: ij) {

// as discussed on slack #hybridmc
// type check
        if (i > j) {
            ij_.emplace_back(std::make_tuple(j, i, k * k));
        }

        else {
            ij_.emplace_back(std::make_tuple(i, j, k * k));
        }
    }
}

<<<<<<< HEAD
unsigned int NonlocalBonds::get_nbonds() const { return ij_.size();}
=======
unsigned int NonlocalBonds::get_nbonds() const { return ij_.size(); }
>>>>>>> a96cacac

// write the transient or permanent bead indices to the output file
void NonlocalBonds::write_hdf5(H5::H5Object &obj,
                               const std::string &name) const {
  const hsize_t dims[2] = {ij_.size(), 2};
  H5::DataSpace space(2, dims);
  H5::Attribute attr =
      obj.createAttribute(name, H5::PredType::NATIVE_UINT, space);
  if (!ij_.empty()) {
    attr.write(H5::PredType::NATIVE_UINT, &ij_[0]);
  }
}

void from_json(const nlohmann::json &json, NonlocalBonds &nonlocal_bonds) {
  nonlocal_bonds = json.get<NonlocalBonds::Pairs>();
}

// write the configuration of the protein as an int to the output file
UpdateConfigWriter::UpdateConfigWriter(H5::H5File &file) {
  file_dims[0] = 0;
  const hsize_t max_dims[1] = {H5S_UNLIMITED};
  file_space.setExtentSimple(1, file_dims, max_dims);

  H5::DSetCreatPropList dcpl;
  const hsize_t chunk_dims[1] = {1024};
  dcpl.setChunk(1, chunk_dims);

  H5::Group group = file.createGroup("config");
  dataset_int =
      group.createDataSet("int", H5::PredType::NATIVE_UINT64, file_space, dcpl);
}

void UpdateConfigWriter::append() {
  const hsize_t count[1] = {config_int.size()};
  H5::DataSpace mem_space(1, count);

  const hsize_t start[1] = {file_dims[0]};
  file_dims[0] += count[0];
  file_space.setExtentSimple(1, file_dims);
  file_space.selectHyperslab(H5S_SELECT_SET, count, start);

  dataset_int.extend(file_dims);
  dataset_int.write(&config_int[0], H5::PredType::NATIVE_UINT64, mem_space,
                    file_space);
}<|MERGE_RESOLUTION|>--- conflicted
+++ resolved
@@ -3,28 +3,21 @@
 
 #include "config.h"
 
-
 // TODO: add the k index for the rc value
 NonlocalBonds::NonlocalBonds(const Pairs &ij) {
-    for (auto const &[i, j, k]: ij) {
+  for (auto tp: ij) {
+
 
 // as discussed on slack #hybridmc
 // type check
-        if (i > j) {
-            ij_.emplace_back(std::make_tuple(j, i, k * k));
-        }
-
-        else {
-            ij_.emplace_back(std::make_tuple(i, j, k * k));
-        }
+    if (tp<0> > tp<1>) {
+        ij_.emplace_back(std::make_tuple(tp<1>,tp<0>,tp<2>*tp<2>) );
+    } else {
+        ij_.emplace_back(std::make_tuple(tp<0>,tp<1>,tp<2>*tp<2>) );
     }
 }
 
-<<<<<<< HEAD
-unsigned int NonlocalBonds::get_nbonds() const { return ij_.size();}
-=======
 unsigned int NonlocalBonds::get_nbonds() const { return ij_.size(); }
->>>>>>> a96cacac
 
 // write the transient or permanent bead indices to the output file
 void NonlocalBonds::write_hdf5(H5::H5Object &obj,
